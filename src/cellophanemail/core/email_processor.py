"""Email processing pipeline with Four Horsemen analysis."""

import asyncio
import logging
from dataclasses import dataclass
from typing import Optional, List, Dict, Any
from datetime import datetime
from uuid import UUID

from .email_message import EmailMessage
from .content_processor import ContentProcessor, ProcessingContext, EmailProcessingResult
from .email_delivery import EmailSenderFactory
from ..models.email_log import EmailLog
from ..models.organization import Organization
from ..models.user import User
from ..services.email_delivery import EmailDeliveryService

logger = logging.getLogger(__name__)


@dataclass
class ProcessingResult:
    """Result of email processing."""
    email_id: UUID
    should_forward: bool
    block_reason: Optional[str] = None
    toxicity_score: float = 0.0
    horsemen_detected: List[str] = None
    ai_analysis: Dict[str, Any] = None
    processing_time_ms: float = 0.0
    
    def __post_init__(self):
        if self.horsemen_detected is None:
            self.horsemen_detected = []
        if self.ai_analysis is None:
            self.ai_analysis = {}


class EmailProcessor:
    """Main email processing pipeline."""
    
    def __init__(self, config: Optional[Dict[str, Any]] = None):
        """Initialize the email processor."""
<<<<<<< HEAD
        self.content_processor = ContentProcessor()
        self.config = config or {}
        
        # Initialize email sender if configuration is provided
        self.email_sender = None
        if self.config:
            sender_type = self.config.get('EMAIL_DELIVERY_METHOD', 'smtp')
            try:
                self.email_sender = EmailSenderFactory.create_sender(sender_type, self.config)
                logger.info(f"Initialized {sender_type} email sender")
            except Exception as e:
                logger.warning(f"Failed to initialize email sender: {e}. Email forwarding will be disabled.")
=======
        self.analyzer = ContentAnalyzer()
        self.delivery_service = EmailDeliveryService()
>>>>>>> 1c1c83c8
        
    async def process(self, email_message: EmailMessage) -> ProcessingResult:
        """Process an email through the Four Horsemen analysis pipeline."""
        start_time = datetime.now()
        
        try:
            logger.info(f"Processing email {email_message.id} from {email_message.from_address}")
            
            # Step 1: Identify organization/user context
            org_id, user_id = await self._identify_context(email_message)
            email_message.organization_id = org_id
            email_message.user_id = user_id
            
            # Step 2: Check organization limits and status
            if org_id:
                can_process = await self._check_organization_limits(org_id)
                if not can_process:
                    logger.warning(f"Organization {org_id} exceeded limits")
                    return ProcessingResult(
                        email_id=email_message.id,
                        should_forward=False,
                        block_reason="Organization email limit exceeded"
                    )
            
            # Step 3: Process email content through ContentProcessor
            context = ProcessingContext(
                organization_id=org_id,
                user_id=user_id,
                source_plugin=email_message.source_plugin or "unknown"
            )
            
            processing_result = self.content_processor.process_email_content(email_message, context)
            
            # Step 4: Extract forwarding decision from processing result
            should_forward = processing_result.should_forward
            
            # Step 5: Log the email processing
            processing_time = (datetime.now() - start_time).total_seconds() * 1000
            await self._log_email(
                email_message=email_message,
                result=ProcessingResult(
                    email_id=email_message.id,
                    should_forward=should_forward,
                    block_reason=processing_result.block_reason,
                    toxicity_score=processing_result.toxicity_score,
                    horsemen_detected=processing_result.analysis.horsemen_detected,
                    ai_analysis=self._convert_analysis_to_dict(processing_result.analysis),
                    processing_time_ms=processing_time
                )
            )
            
            # Step 6: Forward email if approved
            if should_forward:
                await self._forward_email(email_message)
            
            return ProcessingResult(
                email_id=email_message.id,
                should_forward=should_forward,
                block_reason=processing_result.block_reason,
                toxicity_score=processing_result.toxicity_score,
                horsemen_detected=processing_result.analysis.horsemen_detected,
                ai_analysis=self._convert_analysis_to_dict(processing_result.analysis),
                processing_time_ms=processing_time
            )
            
        except Exception as e:
            logger.error(f"Error processing email {email_message.id}: {e}", exc_info=True)
            processing_time = (datetime.now() - start_time).total_seconds() * 1000
            return ProcessingResult(
                email_id=email_message.id,
                should_forward=False,
                block_reason=f"Processing error: {str(e)}",
                processing_time_ms=processing_time
            )
    
    async def _identify_context(self, email_message: EmailMessage) -> tuple[Optional[UUID], Optional[UUID]]:
        """Identify organization and user from email addresses."""
        # Return the already identified context from webhook processing
        org_id = None
        user_id = None
        
        if email_message.organization_id:
            try:
                org_id = UUID(email_message.organization_id)
            except ValueError:
                logger.warning(f"Invalid organization UUID: {email_message.organization_id}")
        
        if email_message.user_id:
            try:
                user_id = UUID(email_message.user_id)
            except ValueError:
                logger.warning(f"Invalid user UUID: {email_message.user_id}")
        
        return org_id, user_id
    
    async def _check_organization_limits(self, org_id: UUID) -> bool:
        """Check if organization can process more emails."""
        try:
            # Query organization from database
            org = await Organization.objects().where(
                Organization.id == org_id
            ).first()
            
            if not org:
                return False
                
            # Check if active
            if not org.is_active:
                return False
                
            # Check monthly limit
            if org.emails_processed_month >= org.monthly_email_limit:
                return False
                
            return True
            
        except Exception as e:
            logger.error(f"Error checking organization limits: {e}")
            return False
    
    def _convert_analysis_to_dict(self, analysis) -> Dict[str, Any]:
        """Convert AnalysisResult dataclass to dict for logging compatibility."""
        return {
            'classification': analysis.classification,
            'horsemen_detected': analysis.horsemen_detected,
            'reasoning': analysis.reasoning,
            'specific_examples': analysis.specific_examples,
            'confidence_score': analysis.confidence_score
        }
    
    async def _log_email(self, email_message: EmailMessage, result: ProcessingResult):
        """Log email processing to database."""
        try:
            # Create email log entry (handle nullable organization)
            email_log = EmailLog(
                organization=email_message.organization_id,
                user=email_message.user_id,
                from_address=email_message.from_address,
                to_addresses=email_message.to_addresses,
                subject=email_message.subject,
                message_id=email_message.message_id,
                status="forwarded" if result.should_forward else "blocked",
                ai_analysis=result.ai_analysis,
                toxicity_score=result.toxicity_score,
                horsemen_detected=result.horsemen_detected,
                blocked_content=not result.should_forward,
                original_content=email_message.text_content[:5000],  # Truncate for storage
                processing_time_ms=result.processing_time_ms,
                plugin_used=email_message.source_plugin,
                received_at=email_message.received_at
            )
            await email_log.save()
            logger.info(f"Logged email {email_message.id} to database")
            
        except Exception as e:
            logger.error(f"Failed to log email: {e}", exc_info=True)
    
    async def _forward_email(self, email_message: EmailMessage):
<<<<<<< HEAD
        """Forward approved email to recipients."""
        if not self.email_sender:
            logger.warning(f"No email sender configured, cannot forward email {email_message.id}")
            return
        
        # Prepare AI result - since email reached here, it passed filtering (SAFE)
        ai_result = {'ai_classification': 'SAFE'}
        
        # Prepare original email data
        original_email_data = {
            'original_subject': email_message.subject or 'No Subject',
            'original_sender': email_message.from_address,
            'original_body': email_message.text_content or email_message.html_content or 'No content',
            'message_id': email_message.message_id,
            'content': email_message.text_content or email_message.html_content or 'No content'
        }
        
        # Send to each recipient
        successful_sends = 0
        for to_address in email_message.to_addresses:
            try:
                success = await self.email_sender.send_filtered_email(
                    recipient_shield_address=to_address,
                    ai_result=ai_result,
                    original_email_data=original_email_data
                )
                
                if success:
                    successful_sends += 1
                    logger.info(f"Successfully forwarded email {email_message.id} to {to_address}")
                else:
                    logger.error(f"Failed to forward email {email_message.id} to {to_address}")
                    
            except Exception as e:
                logger.error(f"Error forwarding email {email_message.id} to {to_address}: {e}", exc_info=True)
        
        logger.info(f"Forwarded email {email_message.id} to {successful_sends}/{len(email_message.to_addresses)} recipients")
=======
        """Forward approved email to recipients via Postmark API."""
        try:
            logger.info(f"Forwarding email {email_message.id} to {email_message.to_addresses}")
            
            # Send via delivery service
            result = await self.delivery_service.send_email(email_message)
            
            if result.success:
                logger.info(f"✅ Email {email_message.id} forwarded successfully via Postmark: {result.message_id}")
            else:
                logger.error(f"❌ Failed to forward email {email_message.id}: {result.error}")
                
        except Exception as e:
            logger.error(f"Exception forwarding email {email_message.id}: {e}", exc_info=True)
>>>>>>> 1c1c83c8
<|MERGE_RESOLUTION|>--- conflicted
+++ resolved
@@ -8,8 +8,7 @@
 from uuid import UUID
 
 from .email_message import EmailMessage
-from .content_processor import ContentProcessor, ProcessingContext, EmailProcessingResult
-from .email_delivery import EmailSenderFactory
+from .content_analyzer import ContentAnalyzer
 from ..models.email_log import EmailLog
 from ..models.organization import Organization
 from ..models.user import User
@@ -41,23 +40,8 @@
     
     def __init__(self, config: Optional[Dict[str, Any]] = None):
         """Initialize the email processor."""
-<<<<<<< HEAD
-        self.content_processor = ContentProcessor()
-        self.config = config or {}
-        
-        # Initialize email sender if configuration is provided
-        self.email_sender = None
-        if self.config:
-            sender_type = self.config.get('EMAIL_DELIVERY_METHOD', 'smtp')
-            try:
-                self.email_sender = EmailSenderFactory.create_sender(sender_type, self.config)
-                logger.info(f"Initialized {sender_type} email sender")
-            except Exception as e:
-                logger.warning(f"Failed to initialize email sender: {e}. Email forwarding will be disabled.")
-=======
         self.analyzer = ContentAnalyzer()
         self.delivery_service = EmailDeliveryService()
->>>>>>> 1c1c83c8
         
     async def process(self, email_message: EmailMessage) -> ProcessingResult:
         """Process an email through the Four Horsemen analysis pipeline."""
@@ -216,45 +200,6 @@
             logger.error(f"Failed to log email: {e}", exc_info=True)
     
     async def _forward_email(self, email_message: EmailMessage):
-<<<<<<< HEAD
-        """Forward approved email to recipients."""
-        if not self.email_sender:
-            logger.warning(f"No email sender configured, cannot forward email {email_message.id}")
-            return
-        
-        # Prepare AI result - since email reached here, it passed filtering (SAFE)
-        ai_result = {'ai_classification': 'SAFE'}
-        
-        # Prepare original email data
-        original_email_data = {
-            'original_subject': email_message.subject or 'No Subject',
-            'original_sender': email_message.from_address,
-            'original_body': email_message.text_content or email_message.html_content or 'No content',
-            'message_id': email_message.message_id,
-            'content': email_message.text_content or email_message.html_content or 'No content'
-        }
-        
-        # Send to each recipient
-        successful_sends = 0
-        for to_address in email_message.to_addresses:
-            try:
-                success = await self.email_sender.send_filtered_email(
-                    recipient_shield_address=to_address,
-                    ai_result=ai_result,
-                    original_email_data=original_email_data
-                )
-                
-                if success:
-                    successful_sends += 1
-                    logger.info(f"Successfully forwarded email {email_message.id} to {to_address}")
-                else:
-                    logger.error(f"Failed to forward email {email_message.id} to {to_address}")
-                    
-            except Exception as e:
-                logger.error(f"Error forwarding email {email_message.id} to {to_address}: {e}", exc_info=True)
-        
-        logger.info(f"Forwarded email {email_message.id} to {successful_sends}/{len(email_message.to_addresses)} recipients")
-=======
         """Forward approved email to recipients via Postmark API."""
         try:
             logger.info(f"Forwarding email {email_message.id} to {email_message.to_addresses}")
@@ -268,5 +213,4 @@
                 logger.error(f"❌ Failed to forward email {email_message.id}: {result.error}")
                 
         except Exception as e:
-            logger.error(f"Exception forwarding email {email_message.id}: {e}", exc_info=True)
->>>>>>> 1c1c83c8
+            logger.error(f"Exception forwarding email {email_message.id}: {e}", exc_info=True)